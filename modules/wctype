Description:
wctype() function: get descriptor for a wide character property.

Status:
obsolete

Notice:
This module is obsolete.

Files:
lib/wctype.c
lib/wctype-impl.h
m4/wctype.m4

Depends-on:
wctype-h
iswblank

configure.ac:
gl_FUNC_WCTYPE
gl_WCTYPE_MODULE_INDICATOR([wctype])

Makefile.am:
<<<<<<< HEAD
nodist_pkginclude_HEADERS += wctype.h

BUILT_SOURCES += wctype.h

# We need the following in order to create <wctype.h> when the system
# doesn't have one that works with the given compiler.
wctype.h: wctype.in.h $(CXXDEFS_H) $(WARN_ON_USE_H)
	$(AM_V_GEN)rm -f $@-t $@ && \
	{ echo '/* DO NOT EDIT! GENERATED AUTOMATICALLY! */'; \
	  sed -e 's/@''HAVE_WCTYPE_H''@/$(HAVE_WCTYPE_H)/g' \
	      -e 's|@''INCLUDE_NEXT''@|$(INCLUDE_NEXT)|g' \
	      -e 's|@''PRAGMA_SYSTEM_HEADER''@|@PRAGMA_SYSTEM_HEADER@|g' \
	      -e 's|@''PRAGMA_COLUMNS''@|@PRAGMA_COLUMNS@|g' \
	      -e 's|@''NEXT_WCTYPE_H''@|$(NEXT_WCTYPE_H)|g' \
	      -e 's/@''HAVE_ISWBLANK''@/$(HAVE_ISWBLANK)/g' \
	      -e 's/@''HAVE_ISWCNTRL''@/$(HAVE_ISWCNTRL)/g' \
	      -e 's/@''HAVE_WINT_T''@/$(HAVE_WINT_T)/g' \
	      -e 's/@''REPLACE_ISWBLANK''@/$(REPLACE_ISWBLANK)/g' \
	      -e 's/@''REPLACE_ISWCNTRL''@/$(REPLACE_ISWCNTRL)/g' \
	      -e '/definitions of _GL_FUNCDECL_RPL/r $(CXXDEFS_H)' \
	      -e '/definition of _GL_WARN_ON_USE/r $(WARN_ON_USE_H)' \
	      < $(srcdir)/wctype.in.h; \
	} > $@-t && \
	mv $@-t $@
MOSTLYCLEANFILES += wctype.h wctype.h-t
=======
>>>>>>> dec34757

Include:
<wctype.h>

License:
LGPL

Maintainer:
Bruno Haible<|MERGE_RESOLUTION|>--- conflicted
+++ resolved
@@ -21,34 +21,6 @@
 gl_WCTYPE_MODULE_INDICATOR([wctype])
 
 Makefile.am:
-<<<<<<< HEAD
-nodist_pkginclude_HEADERS += wctype.h
-
-BUILT_SOURCES += wctype.h
-
-# We need the following in order to create <wctype.h> when the system
-# doesn't have one that works with the given compiler.
-wctype.h: wctype.in.h $(CXXDEFS_H) $(WARN_ON_USE_H)
-	$(AM_V_GEN)rm -f $@-t $@ && \
-	{ echo '/* DO NOT EDIT! GENERATED AUTOMATICALLY! */'; \
-	  sed -e 's/@''HAVE_WCTYPE_H''@/$(HAVE_WCTYPE_H)/g' \
-	      -e 's|@''INCLUDE_NEXT''@|$(INCLUDE_NEXT)|g' \
-	      -e 's|@''PRAGMA_SYSTEM_HEADER''@|@PRAGMA_SYSTEM_HEADER@|g' \
-	      -e 's|@''PRAGMA_COLUMNS''@|@PRAGMA_COLUMNS@|g' \
-	      -e 's|@''NEXT_WCTYPE_H''@|$(NEXT_WCTYPE_H)|g' \
-	      -e 's/@''HAVE_ISWBLANK''@/$(HAVE_ISWBLANK)/g' \
-	      -e 's/@''HAVE_ISWCNTRL''@/$(HAVE_ISWCNTRL)/g' \
-	      -e 's/@''HAVE_WINT_T''@/$(HAVE_WINT_T)/g' \
-	      -e 's/@''REPLACE_ISWBLANK''@/$(REPLACE_ISWBLANK)/g' \
-	      -e 's/@''REPLACE_ISWCNTRL''@/$(REPLACE_ISWCNTRL)/g' \
-	      -e '/definitions of _GL_FUNCDECL_RPL/r $(CXXDEFS_H)' \
-	      -e '/definition of _GL_WARN_ON_USE/r $(WARN_ON_USE_H)' \
-	      < $(srcdir)/wctype.in.h; \
-	} > $@-t && \
-	mv $@-t $@
-MOSTLYCLEANFILES += wctype.h wctype.h-t
-=======
->>>>>>> dec34757
 
 Include:
 <wctype.h>
