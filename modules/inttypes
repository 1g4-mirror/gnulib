Description:
An <inttypes.h> that nearly conforms to C99.

Files:
m4/inttypes-pri.m4

Depends-on:
inttypes-incomplete

configure.ac:
gl_INTTYPES_H

Makefile.am:
<<<<<<< HEAD
nodist_pkginclude_HEADERS += inttypes.h

BUILT_SOURCES += inttypes.h

# We need the following in order to create <inttypes.h> when the system
# doesn't have one that works with the given compiler.
inttypes.h: inttypes.in.h $(WARN_ON_USE_H) $(ARG_NONNULL_H)
	$(AM_V_GEN)rm -f $@-t $@ && \
	{ echo '/* DO NOT EDIT! GENERATED AUTOMATICALLY! */'; \
	  sed -e 's/@''HAVE_INTTYPES_H''@/$(HAVE_INTTYPES_H)/g' \
	      -e 's|@''INCLUDE_NEXT''@|$(INCLUDE_NEXT)|g' \
	      -e 's|@''PRAGMA_SYSTEM_HEADER''@|@PRAGMA_SYSTEM_HEADER@|g' \
	      -e 's|@''PRAGMA_COLUMNS''@|@PRAGMA_COLUMNS@|g' \
	      -e 's|@''NEXT_INTTYPES_H''@|$(NEXT_INTTYPES_H)|g' \
	      -e 's/@''PRI_MACROS_BROKEN''@/$(PRI_MACROS_BROKEN)/g' \
	      -e 's/@''APPLE_UNIVERSAL_BUILD''@/$(APPLE_UNIVERSAL_BUILD)/g' \
	      -e 's/@''HAVE_LONG_LONG_INT''@/$(HAVE_LONG_LONG_INT)/g' \
	      -e 's/@''HAVE_UNSIGNED_LONG_LONG_INT''@/$(HAVE_UNSIGNED_LONG_LONG_INT)/g' \
	      -e 's/@''PRIPTR_PREFIX''@/$(PRIPTR_PREFIX)/g' \
	      -e 's/@''GNULIB_IMAXABS''@/$(GNULIB_IMAXABS)/g' \
	      -e 's/@''GNULIB_IMAXDIV''@/$(GNULIB_IMAXDIV)/g' \
	      -e 's/@''GNULIB_STRTOIMAX''@/$(GNULIB_STRTOIMAX)/g' \
	      -e 's/@''GNULIB_STRTOUMAX''@/$(GNULIB_STRTOUMAX)/g' \
	      -e 's/@''HAVE_DECL_IMAXABS''@/$(HAVE_DECL_IMAXABS)/g' \
	      -e 's/@''HAVE_DECL_IMAXDIV''@/$(HAVE_DECL_IMAXDIV)/g' \
	      -e 's/@''HAVE_DECL_STRTOIMAX''@/$(HAVE_DECL_STRTOIMAX)/g' \
	      -e 's/@''HAVE_DECL_STRTOUMAX''@/$(HAVE_DECL_STRTOUMAX)/g' \
	      -e 's/@''INT32_MAX_LT_INTMAX_MAX''@/$(INT32_MAX_LT_INTMAX_MAX)/g' \
	      -e 's/@''INT64_MAX_EQ_LONG_MAX''@/$(INT64_MAX_EQ_LONG_MAX)/g' \
	      -e 's/@''UINT32_MAX_LT_UINTMAX_MAX''@/$(UINT32_MAX_LT_UINTMAX_MAX)/g' \
	      -e 's/@''UINT64_MAX_EQ_ULONG_MAX''@/$(UINT64_MAX_EQ_ULONG_MAX)/g' \
	      -e '/definition of _GL_ARG_NONNULL/r $(ARG_NONNULL_H)' \
	      -e '/definition of _GL_WARN_ON_USE/r $(WARN_ON_USE_H)' \
	      < $(srcdir)/inttypes.in.h; \
	} > $@-t && \
	mv $@-t $@
MOSTLYCLEANFILES += inttypes.h inttypes.h-t
=======
>>>>>>> d801cb77

Include:
<inttypes.h>

License:
LGPLv2+

Maintainer:
all<|MERGE_RESOLUTION|>--- conflicted
+++ resolved
@@ -11,7 +11,6 @@
 gl_INTTYPES_H
 
 Makefile.am:
-<<<<<<< HEAD
 nodist_pkginclude_HEADERS += inttypes.h
 
 BUILT_SOURCES += inttypes.h
@@ -49,8 +48,6 @@
 	} > $@-t && \
 	mv $@-t $@
 MOSTLYCLEANFILES += inttypes.h inttypes.h-t
-=======
->>>>>>> d801cb77
 
 Include:
 <inttypes.h>
